#!/bin/bash

######################################################################
# Trinity X
# Copyright (c) 2016  ClusterVision B.V.
# 
# This program is free software; you can redistribute it and/or modify
# it under the terms of the GNU General Public License as published by
# the Free Software Foundation; either version 2 of the License, or
# (at your option) any later version.
# 
# This program is distributed in the hope that it will be useful,
# but WITHOUT ANY WARRANTY; without even the implied warranty of
# MERCHANTABILITY or FITNESS FOR A PARTICULAR PURPOSE.  See the
# GNU General Public License (included with the sources) for more
# details.
######################################################################


display_var TRIX_CTRL_HOSTNAME NEUTRON_{EXT_NIC,TUN_IP,USE_OPENVSWITCH}

function error {
<<<<<<< HEAD
=======
    openstack user delete neutron
    openstack service delete neutron

    for e in $(openstack endpoint list | grep network | cut -d '|' -f2); do
        openstack endpoint delete $e;
    done

>>>>>>> 2b364953
    mysqladmin -uroot -p$MYSQL_ROOT_PASSWORD -f drop neutron || true
    systemctl kill -s SIGKILL neutron-server.service || true
    systemctl kill -s SIGKILL neutron-dhcp-agent.service || true
    systemctl kill -s SIGKILL neutron-metadata-agent.service || true
    systemctl kill -s SIGKILL neutron-l3-agent.service || true
    systemctl kill -s SIGKILL neutron-openvswitch-agent.service || true
    systemctl kill -s SIGKILL neutron-linuxbridge-agent.service || true
    exit 1
}

trap error ERR

source /root/.admin-openrc

METADATA_SECRET=$(openssl rand -hex 10)
NEUTRON_PW="$(get_password "$NEUTRON_PW")"
NEUTRON_DB_PW="$(get_password "$NEUTRON_DB_PW")"

echo_info "Setting up the neutron database"

mysql -u root -p$MYSQL_ROOT_PASSWORD <<EOF
CREATE DATABASE neutron;
GRANT ALL PRIVILEGES ON neutron.* TO "neutron"@"localhost" \
  IDENTIFIED BY "${NEUTRON_DB_PW}";
GRANT ALL PRIVILEGES ON neutron.* TO "neutron"@"%" \
  IDENTIFIED BY "${NEUTRON_DB_PW}";
EOF

echo_info "Creating the neutron service and endpoints"
openstack user create --domain default --password $NEUTRON_PW neutron
openstack role add --project service --user neutron admin

openstack service create --name neutron --description "OpenStack Networking" network

openstack endpoint create --region RegionOne network public http://${TRIX_CTRL_HOSTNAME}:9696
openstack endpoint create --region RegionOne network internal http://${TRIX_CTRL_HOSTNAME}:9696
openstack endpoint create --region RegionOne network admin http://${TRIX_CTRL_HOSTNAME}:9696

echo_info "Setting up neutron configuration files"
openstack-config --set /etc/neutron/neutron.conf database connection "mysql+pymysql://neutron:${NEUTRON_DB_PW}@127.0.0.1/neutron"
openstack-config --set /etc/neutron/neutron.conf DEFAULT core_plugin ml2
openstack-config --set /etc/neutron/neutron.conf DEFAULT service_plugins router
openstack-config --set /etc/neutron/neutron.conf DEFAULT allow_overlapping_ips True
openstack-config --set /etc/neutron/neutron.conf DEFAULT rpc_backend rabbit
openstack-config --set /etc/neutron/neutron.conf oslo_messaging_rabbit rabbit_host $TRIX_CTRL_HOSTNAME
openstack-config --set /etc/neutron/neutron.conf oslo_messaging_rabbit rabbit_userid openstack
openstack-config --set /etc/neutron/neutron.conf oslo_messaging_rabbit rabbit_password $OS_RMQ_PW
openstack-config --set /etc/neutron/neutron.conf DEFAULT auth_strategy keystone
openstack-config --set /etc/neutron/neutron.conf keystone_authtoken auth_uri http://${TRIX_CTRL_HOSTNAME}:5000
openstack-config --set /etc/neutron/neutron.conf keystone_authtoken auth_url http://${TRIX_CTRL_HOSTNAME}:35357
openstack-config --set /etc/neutron/neutron.conf keystone_authtoken memcached_servers ${TRIX_CTRL_HOSTNAME}:11211
openstack-config --set /etc/neutron/neutron.conf keystone_authtoken auth_type password
openstack-config --set /etc/neutron/neutron.conf keystone_authtoken project_domain_name default
openstack-config --set /etc/neutron/neutron.conf keystone_authtoken user_domain_name default
openstack-config --set /etc/neutron/neutron.conf keystone_authtoken project_name service
openstack-config --set /etc/neutron/neutron.conf keystone_authtoken username neutron
openstack-config --set /etc/neutron/neutron.conf keystone_authtoken password $NEUTRON_PW
openstack-config --set /etc/neutron/neutron.conf DEFAULT notify_nova_on_port_status_changes True
openstack-config --set /etc/neutron/neutron.conf DEFAULT notify_nova_on_port_data_changes True
openstack-config --set /etc/neutron/neutron.conf nova auth_url http://${TRIX_CTRL_HOSTNAME}:35357
openstack-config --set /etc/neutron/neutron.conf nova auth_type password
openstack-config --set /etc/neutron/neutron.conf nova project_domain_name default
openstack-config --set /etc/neutron/neutron.conf nova user_domain_name default
openstack-config --set /etc/neutron/neutron.conf nova region_name RegionOne
openstack-config --set /etc/neutron/neutron.conf nova project_name service
openstack-config --set /etc/neutron/neutron.conf nova username nova
openstack-config --set /etc/neutron/neutron.conf nova password $NOVA_PW
openstack-config --set /etc/neutron/neutron.conf oslo_concurrency lock_path /var/lib/neutron/tmp

openstack-config --set /etc/neutron/plugins/ml2/ml2_conf.ini ml2 type_drivers flat,vlan,vxlan
openstack-config --set /etc/neutron/plugins/ml2/ml2_conf.ini ml2 tenant_network_types vxlan
openstack-config --set /etc/neutron/plugins/ml2/ml2_conf.ini ml2 extension_drivers port_security
openstack-config --set /etc/neutron/plugins/ml2/ml2_conf.ini ml2_type_flat flat_networks external
openstack-config --set /etc/neutron/plugins/ml2/ml2_conf.ini ml2_type_vxlan vni_ranges 1:1000
openstack-config --set /etc/neutron/plugins/ml2/ml2_conf.ini securitygroup enable_ipset True
openstack-config --set /etc/neutron/plugins/ml2/ml2_conf.ini securitygroup firewall_driver iptables_hybrid

openstack-config --set /etc/neutron/l3_agent.ini DEFAULT external_network_bridge 

openstack-config --set /etc/neutron/dhcp_agent.ini DEFAULT dhcp_driver neutron.agent.linux.dhcp.Dnsmasq
openstack-config --set /etc/neutron/dhcp_agent.ini DEFAULT enable_isolated_metadata True

openstack-config --set /etc/neutron/metadata_agent.ini DEFAULT nova_metadata_ip $TRIX_CTRL_HOSTNAME
openstack-config --set /etc/neutron/metadata_agent.ini DEFAULT metadata_proxy_shared_secret $METADATA_SECRET

if flag_is_set NEUTRON_USE_OPENVSWITCH; then
    echo_info "Using neutron with openvswitch"
    openstack-config --set /etc/neutron/plugins/ml2/ml2_conf.ini ml2 mechanism_drivers openvswitch,l2population

    openstack-config --set /etc/neutron/plugins/ml2/openvswitch_agent.ini ovs local_ip $NEUTRON_TUN_IP
    openstack-config --set /etc/neutron/plugins/ml2/openvswitch_agent.ini ovs bridge_mappings external:br-ex
    openstack-config --set /etc/neutron/plugins/ml2/openvswitch_agent.ini agent tunnel_types vxlan
    openstack-config --set /etc/neutron/plugins/ml2/openvswitch_agent.ini agent l2_population True
    openstack-config --set /etc/neutron/plugins/ml2/openvswitch_agent.ini securitygroup firewall_driver iptables_hybrid
    
    openstack-config --set /etc/neutron/l3_agent.ini DEFAULT interface_driver neutron.agent.linux.interface.OVSInterfaceDriver
    openstack-config --set /etc/neutron/dhcp_agent.ini DEFAULT interface_driver neutron.agent.linux.interface.OVSInterfaceDriver

else
    echo_info "Using neutron with linuxbridge"
    openstack-config --set /etc/neutron/plugins/ml2/ml2_conf.ini ml2 mechanism_drivers linuxbridge,l2population

    openstack-config --set /etc/neutron/plugins/ml2/linuxbridge_agent.ini linux_bridge physical_interface_mappings external:$NEUTRON_EXT_NIC
    openstack-config --set /etc/neutron/plugins/ml2/linuxbridge_agent.ini vxlan enable_vxlan True
    openstack-config --set /etc/neutron/plugins/ml2/linuxbridge_agent.ini vxlan local_ip $NEUTRON_TUN_IP
    openstack-config --set /etc/neutron/plugins/ml2/linuxbridge_agent.ini vxlan l2_population True
    openstack-config --set /etc/neutron/plugins/ml2/linuxbridge_agent.ini securitygroup enable_security_group True
    openstack-config --set /etc/neutron/plugins/ml2/linuxbridge_agent.ini securitygroup firewall_driver neutron.agent.linux.iptables_firewall.IptablesFirewallDriver
    
    openstack-config --set /etc/neutron/l3_agent.ini DEFAULT interface_driver neutron.agent.linux.interface.BridgeInterfaceDriver
    openstack-config --set /etc/neutron/dhcp_agent.ini DEFAULT interface_driver neutron.agent.linux.interface.BridgeInterfaceDriver
fi

openstack-config --set /etc/nova/nova.conf neutron url http://${TRIX_CTRL_HOSTNAME}:9696
openstack-config --set /etc/nova/nova.conf neutron auth_url http://${TRIX_CTRL_HOSTNAME}:35357
openstack-config --set /etc/nova/nova.conf neutron auth_type password
openstack-config --set /etc/nova/nova.conf neutron project_domain_name default
openstack-config --set /etc/nova/nova.conf neutron user_domain_name default
openstack-config --set /etc/nova/nova.conf neutron region_name RegionOne
openstack-config --set /etc/nova/nova.conf neutron project_name service
openstack-config --set /etc/nova/nova.conf neutron username neutron
openstack-config --set /etc/nova/nova.conf neutron password $NEUTRON_PW
openstack-config --set /etc/nova/nova.conf neutron service_metadata_proxy True
openstack-config --set /etc/nova/nova.conf neutron metadata_proxy_shared_secret $METADATA_SECRET

ln -s /etc/neutron/plugins/ml2/ml2_conf.ini /etc/neutron/plugin.ini

echo_info "Initializing the neutron database"
su -s /bin/sh -c "neutron-db-manage --config-file /etc/neutron/neutron.conf --config-file /etc/neutron/plugins/ml2/ml2_conf.ini upgrade head" neutron

echo_info "Starting the neutron services and dependencies"
systemctl restart openstack-nova-api.service

systemctl enable neutron-server.service
systemctl enable neutron-dhcp-agent.service
systemctl enable neutron-metadata-agent.service
systemctl enable neutron-l3-agent.service

systemctl restart neutron-server.service
systemctl restart neutron-dhcp-agent.service
systemctl restart neutron-metadata-agent.service
systemctl restart neutron-l3-agent.service

if flag_is_set NEUTRON_USE_OPENVSWITCH; then
    systemctl enable openvswitch.service
    systemctl restart openvswitch.service

    ovs-vsctl --may-exist add-br br-ex
    ovs-vsctl add-port br-ex $NEUTRON_EXT_NIC

    systemctl enable neutron-openvswitch-agent.service
    systemctl restart neutron-openvswitch-agent.service
else
    systemctl enable neutron-linuxbridge-agent.service
    systemctl restart neutron-linuxbridge-agent.service
fi

# Setup initial provider network
echo_info "Creating an initial neutron provider network (external)"
neutron net-create --shared --provider:physical_network external --provider:network_type flat external --router:external

echo_info "Saving passwords"
store_password NEUTRON_DB_PW $NEUTRON_DB_PW
store_password NEUTRON_PW $NEUTRON_PW<|MERGE_RESOLUTION|>--- conflicted
+++ resolved
@@ -20,8 +20,6 @@
 display_var TRIX_CTRL_HOSTNAME NEUTRON_{EXT_NIC,TUN_IP,USE_OPENVSWITCH}
 
 function error {
-<<<<<<< HEAD
-=======
     openstack user delete neutron
     openstack service delete neutron
 
@@ -29,7 +27,6 @@
         openstack endpoint delete $e;
     done
 
->>>>>>> 2b364953
     mysqladmin -uroot -p$MYSQL_ROOT_PASSWORD -f drop neutron || true
     systemctl kill -s SIGKILL neutron-server.service || true
     systemctl kill -s SIGKILL neutron-dhcp-agent.service || true
