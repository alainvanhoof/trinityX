--- conflicted
+++ resolved
@@ -20,8 +20,6 @@
 display_var TRIX_CTRL_HOSTNAME
 
 function error {
-<<<<<<< HEAD
-=======
     openstack user delete glance
     openstack service delete glance
 
@@ -29,7 +27,6 @@
         openstack endpoint delete $e;
     done
 
->>>>>>> 2b364953
     mysqladmin -uroot -p$MYSQL_ROOT_PASSWORD -f drop glance || true
     systemctl kill -s SIGKILL openstack-glance-api.service || true
     systemctl kill -s SIGKILL openstack-glance-registry.service || true
