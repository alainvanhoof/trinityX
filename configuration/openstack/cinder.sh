--- conflicted
+++ resolved
@@ -20,8 +20,6 @@
 display_var TRIX_CTRL_{HOSTNAME,IP}
 
 function error {
-<<<<<<< HEAD
-=======
     openstack user delete cinder
     openstack service delete cinder
     openstack service delete cinderv2
@@ -30,7 +28,6 @@
         openstack endpoint delete $e;
     done
 
->>>>>>> 2b364953
     mysqladmin -uroot -p$MYSQL_ROOT_PASSWORD -f drop cinder || true
     systemctl kill -s SIGKILL openstack-cinder-api.service || true
     systemctl kill -s SIGKILL openstack-cinder-scheduler.service || true
