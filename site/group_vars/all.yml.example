---
# This file contains variables that are global to all playbooks
# in this repository.

# Any alerts, events and notifications will be sent to this email address:

administrator_email: 'root@localhost'


# Trinity version number

<<<<<<< HEAD
trix_version: '12.0u5'
=======
trix_version: '12.0u4'
>>>>>>> e52af60c


# Project ID or string that'll show up in the default
# prompt on the controllers.

project_id: '000000'


# Do we want HA?
# Set to 'False' to disable HA, set to 'True' to enable it.

ha: false


# Should we use content of the installation CD/USB-stick
# to install TrinityX

local_install: false

# Should Infiniband support packages be installed on the controller and images
install_infiniband: false 

# A domain name to be assigned to the controller(s) and nodes
# on the internal network.
# Luna's provisioning network name will be set to the same value.

trix_domain: cluster

# Default hostname and IP for the controller
# In an HA pair, those are the hostname and IP for the first controller.
# Those variables are required, with or without HA.

trix_ctrl1_ip: 10.141.255.254
trix_ctrl1_bmcip: 10.148.255.254
trix_ctrl1_heartbeat_ip: 10.146.255.254
trix_ctrl1_hostname: controller1 

# In a non-HA setup, all of the following variables will be ignored:
# - the variables for CTRL will be set to the same as CTRL1;
# - the variables for CTRL2 will be ignored.

# Hostname and IP of the second controller

trix_ctrl2_ip: 10.141.255.253
trix_ctrl2_bmcip: 10.148.255.253
trix_ctrl2_heartbeat_ip: 10.146.255.253
trix_ctrl2_hostname: controller2

# Floating hostname and IP

trix_ctrl_ip: 10.141.255.252
trix_ctrl_hostname: controller

# Internal network definitions and the DHCP range used to to PXE boot
# the compute nodes.

trix_cluster_net: 10.141.0.0
trix_cluster_netprefix: 16
trix_cluster_dhcp_start: 10.141.128.0
trix_cluster_dhcp_end: 10.141.140.0


# Path to which the standard TrinityX files will be installed.
# If not set, it will default to /trinity

trix_root: '/trinity'

# The TrinityX root contains multiple subdirectories for different uses:
# - trix_images For the compute node images
# - trix_shared for everything shared by the controllers to the nodes
# - trix_local for configuration files specific to each machine
# - trix_home for the user home directories
#
# By default those exist under trix_root. There are some cases where this is not
# desirable; the following variables allow you to override the default paths.
# WARNING: use with caution! It's not well tested and there may be some issues
# here and there...

trix_images: '{{ trix_root }}/images'
trix_shared: '{{ trix_root }}/shared'
trix_local: '{{ trix_root }}/local'
trix_home: '{{ trix_root }}/home'
trix_repos: '{{ trix_root }}/repos'
trix_ohpc: '{{ trix_root }}/ohpc'
trix_licenses: '{{ trix_shared }}/licenses'
trix_docs: '{{ trix_shared }}/docs'
trix_examples: '{{ trix_shared }}/examples'
trix_modulefiles: '{{ trix_shared }}/modulefiles'

# Backend type and block device to use for the specified backend.

shared_fs_type: 'drbd'
shared_fs_device: '/dev/vdb'

# Default search domains to be added to /etc/resolv.conf

resolv_search_domains: '{{ trix_domain }} ipmi'

# Default firewalld configuration
# Only public tcp/udp ports are allowed on the public interfaces
# whereas everything is allowed on the trusted interfaces

firewalld_public_interfaces: [ens3]
firewalld_trusted_interfaces: [ens6]
firewalld_public_tcp_ports: [22, 443]
firewalld_public_udp_ports: []


# All of the following are variables that override values for roles
# that are only applied as a dependency for another role.

# Default MongoDB data path. Dependency of the luna role.

mongo_db_path: '{{ trix_local }}/var/lib/mongodb'


# Path in which the generated certificates for the cluster will be installed.
# ssl_cert_group refers to the UNIX group that has read access to the certs.

ssl_cert_path: '{{ trix_local }}/etc/ssl'
ssl_ca_cert: '{{ ssl_cert_path }}/cluster-ca.crt'
ssl_cert_group: ssl


# The following variables give the ability to enable or disable
# certain features in TrinityX:

# Whether or not to enable SELinux throughout the cluster

enable_selinux: true 

# Whether or not to enable Slurm PAM module
# If enabled, sssd's ldap filters will be disabled on the compute nodes

enable_slurm_pam: true

# Whether or not to configure the corosync heartbeat link (ring 1)

enable_heartbeat_link: true

# Install docker daemon, registry and utilities on the cluster

enable_docker: false

# List of additional environment modules to install

additional_env_modules: []

# Install userspace packages from OpenHPC project

enable_openhpc: true

# Default workload manager. Currently supported are:
# - slurm
# - pbspro

workload_manager: 'slurm'

# Local yum repository

trix_local_reponame: 'trinityx-local'
repos_port: 8080
trix_local_repo_baseurl: 'http://{{ trix_ctrl_ip }}:{{ repos_port }}/repos/trinityx/'

# Repositories to use

luna_repo: 'https://updates.clustervision.com/luna/1.2/centos/luna-1.2.repo'
trinity_repo: 'https://updates.clustervision.com/trinity/10.2/centos/trinity.repo'
elrepo_repo: 'http://www.elrepo.org/elrepo-release-7.0-3.el7.elrepo.noarch.rpm'<|MERGE_RESOLUTION|>--- conflicted
+++ resolved
@@ -9,12 +9,8 @@
 
 # Trinity version number
 
-<<<<<<< HEAD
+
 trix_version: '12.0u5'
-=======
-trix_version: '12.0u4'
->>>>>>> e52af60c
-
 
 # Project ID or string that'll show up in the default
 # prompt on the controllers.
