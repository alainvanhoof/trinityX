---

##### New tasks file for ood-portal (3.0 on RockyLinux-8)

- name: Ensure ssl certificate and key exists
  file:
    path: '{{ item }}'
    state: file
  with_items:
    - "{{ ssl_certificate }}"
    - "{{ ssl_certificate_key }}"
  when: enable_ssl == true

- name: Enable powertools repo
  community.general.ini_file:
    path:       /etc/yum.repos.d/Rocky-PowerTools.repo
    section:    powertools
    option:     enabled
    value:      1
    create:     no

- name: Enable default ruby module
  copy:
    dest: /etc/dnf/modules.d/ruby.module
    content: |
      [ruby]
      name=ruby
      stream=3.0
      profiles=
      state=enabled

- name: Enable default nodejs module
  copy:
    dest: /etc/dnf/modules.d/nodejs.module
    content: |
      [nodejs]
      name=nodejs
      stream=14
      profiles=
      state=enabled

- name: Install ood packages
  yum:
    name: '{{ ood_packages }}'
    state: present
    enablerepo: luna2

- name: Install required repos
  yum:
    name: "{{ item.name }}"
    state: present
    disable_gpg_check: "{{ item.no_gpgcheck | default(False) }}"
  with_items: "{{ ood_web_repository_rpms }}"

- name: Install required packages
  yum:
    name: 
      - 'epel-release'
      - 'ondemand'
      - 'ondemand-dex' 
    state: present
  

- name: Ensure OOD config paths exist
  file:
    path: '{{ item }}'
    owner: root
    group: root
    mode: 0755
    state: directory
  with_items:
    - '/etc/ood/config/'
    - '/etc/ood/config/clusters.d'
    - '/etc/ood/config/apps'
    - '/etc/ood/config/apps/bc_desktop'

# - name: Remove default apache pages
#   file:
#     path: '{{ item }}'
#     state: absent
#   with_items:
#     - /etc/httpd/conf.d/welcome.conf
#     - /etc/httpd/conf.d/userdir.conf
#     - /etc/httpd/conf.d/ssl.conf
#     - /etc/httpd/conf.d/autoindex.conf


- name: Render OOD ood_portal.yml config file
  template:
    src: 'ood_portal.yml.j2'
    dest: '{{ ood_portal_cfg_path }}/ood_portal.yml'
    mode: '0644'
    owner: root
    group: root
  notify: run update_ood_portal

- name: Render OOD nginx_stage.yml config file
  template:
    src: 'nginx_stage.yml.j2'
    dest: '{{ ood_portal_cfg_path }}/nginx_stage.yml'
    mode: '0644'
    owner: root
    group: root
  notify: run update_ood_portal


- name: Render OOD cluster config file
  template:
    src: 'cluster_definition.yml.j2'
    dest: '{{ ood_portal_cfg_path }}/clusters.d/{{ cluster_name }}.yml'
    mode: '0644'
    owner: root
    group: root
  notify: run update_ood_portal

- name: Render OOD remote_desktop config file
  template:
    src: 'bc_desktop_definition.yml.j2'
    dest: '{{ ood_portal_cfg_path }}/apps/bc_desktop/{{ cluster_name }}.yml'
    mode: '0644'
    owner: root
    group: root
    backup: "yes"
  when: enable_ood_vnc == true
  notify: run update_ood_portal

- name: Remove OOD remote_desktop if vnc not enabled
  file:
    path: '{{ ood_portal_cfg_path }}/apps/bc_desktop/{{ cluster_name }}.yml'
    state: absent
  when: enable_ood_vnc != true
  notify: run update_ood_portal

- name: Copy TrinityX branding to /var/www/ood/public
  copy:
    src: TrinityX/{{ item }}
    dest: /var/www/ood/public/{{ item }}
  with_items:
    - favicon.ico
    - trix_logo.png
    - logo_trinityx.png
  when: ood_portal_brand == "TrinityX"
  notify: run update_ood_portal

- name: Apply TrinityX welcome_html branding if appropriate
  replace:
    path: '/var/www/ood/apps/sys/dashboard/config/locales/en.yml'
    regexp: '(    welcome_html: \|\n)(      .+\n)+'
    replace: '\1      {{ ood_welcome_text_branding.trinityx|join("\n      ")}}\n'
    backup: "yes"
  when: ood_portal_brand == "TrinityX"
  notify: run update_ood_portal

# - name: Apply TrinityX pun_custom_env branding if appropriate
#   blockinfile:
#     path: '/etc/ood/config/nginx_stage.yml'
#     block: '{{ ood_pun_custom_env_branding.trinityx }}'
#     marker: "# {mark} ANSIBLE MANAGED BLOCK for pun_custom_env"
#     backup: "yes"
#   when: '"cloudcontroller" not in group_names'
#   notify: run update_ood_portal

- name: Create trinity-ood directory
  file:
    path: "{{ trix_ood }}/{{ ood_version }}"
    state: directory

- name: Clone trinity-ood custom apps repo
  ansible.builtin.git:
    repo: "{{ ood_gitrepo_url }}"
    dest: "{{ trix_ood }}/{{ ood_version }}"
  environment:
    GIT_TERMINAL_PROMPT: 0
  when: ood_download_url is not defined

- block:
  - name: Download trinity-ood custom apps
    get_url: 
      url: "{{ ood_download_url }}"
      dest: "/tmp/"

  - name: Verify leading path in download
    shell: "tar -tf /tmp/{{ ood_download_url|split('/')|last }} | head -n1 | cut -f1 -d '/' | grep trinity-ood"
    register: ood_download_lead_path

  - block:
    - name: Unpack download
      ansible.builtin.unarchive:
        src: "/tmp/{{ ood_download_url.split('/') | last }}"
        dest: "{{ trix_ood }}/{{ ood_version }}"
    when: ood_download_lead_path.rc != 0

  - block:
    - name: Unpack download
      ansible.builtin.unarchive:
        src: "/tmp/{{ ood_download_url.split('/') | last }}"
        dest: "{{ trix_ood }}"

    - name: Remove version directory
      file:
        state: absent
        path: "{{ trix_ood }}/{{ ood_version }}"

    - name: Symlink to current build
      file:
        state: link
        src: "{{ trix_ood }}/{{ ood_download_lead_path.stdout }}"
        dest: "{{ trix_ood }}/{{ ood_version }}"
    when: ood_download_lead_path.rc == 0
  when: ood_download_url is defined

<<<<<<< HEAD
- name: Create trinity-ood luna2 app config directory
  file:
    path: '{{ trix_ood }}/{{ ood_version }}/config/'
    state: directory

- name: Render trinity-ood luna app luna.ini
  template:
    src: 'luna2.ini.j2'
    dest: '{{ trix_ood }}/{{ ood_version }}/config/luna.ini'
    owner: root
    group: "{{ admin_group }}"
    mode: 0640
=======
- name: Set permissions for ood apps 
  file:
    path: "{{ trix_ood }}/{{ ood_version }}"
    mode: '0640'
    group: "{{ admin_group }}"
    recurse: true
>>>>>>> 6e929b1c

- name: Install trinity-ood custom apps python requirements 
  ansible.builtin.pip:
    requirements: "{{ trix_ood }}/{{ ood_version }}/{{ item }}/requirements.txt"
    virtualenv: /trinity/local/python/
  with_items:
    - bmcsetup
    - cluster
    - group
    - network
    - node
    - osimage
    - otherdev
    - secrets
    - sensu
    - service
    - switch

- name: Copy trinity-ood custom apps
  file:
    src: "{{ trix_ood }}/{{ ood_version }}/{{ item }}"
    dest: "/var/www/ood/apps/sys/trinity_{{ item }}"
    state: link
    mode: '0644'
    owner: root
    group: root
  with_items:
    - bmcsetup
    - cluster
    - group
    - network
    - node
    - osimage
    - otherdev
    - secrets
    - sensu
    - service
    - switch
  notify: run update_ood_portal

# - name: Fix trinity-ood installation (pt1)
#   file:
#     path: "/trinity/local/luna/daemon/"
#     state: directory
#     recurse: true 
#     mode: u=rwX,g=rX,o=rX

# - name: Fix trinity-ood installation (pt2)
#   file:
#     src: /tmp/token.txt
#     dest: "/var/www/ood/apps/sys/trinity_{{ item }}/token.txt"
#     state: link
#   with_items:
#     - bmcsetup
#     - cluster
#     - group
#     - network
#     - node
#     - osimage
#     - otherdev
#     - secrets
#     - sensu
#     - service
#     - switch
#   notify: run update_ood_portal

- name: Configure firewalld
  firewalld:
    state: enabled
    port: "{{ ood_port }}/tcp"
    permanent: "yes"
    immediate: "yes"
  when: ansible_virtualization_type != 'docker'

- name: Enable OOD webserver on startup 
  service:
    name: httpd
    enabled: "yes"
    state: started

- name: Enable ondemand-dex service on startup 
  service:
    name: ondemand-dex
    enabled: "yes"
    state: started<|MERGE_RESOLUTION|>--- conflicted
+++ resolved
@@ -209,7 +209,6 @@
     when: ood_download_lead_path.rc == 0
   when: ood_download_url is defined
 
-<<<<<<< HEAD
 - name: Create trinity-ood luna2 app config directory
   file:
     path: '{{ trix_ood }}/{{ ood_version }}/config/'
@@ -222,14 +221,14 @@
     owner: root
     group: "{{ admin_group }}"
     mode: 0640
-=======
+
 - name: Set permissions for ood apps 
   file:
     path: "{{ trix_ood }}/{{ ood_version }}"
-    mode: '0640'
+    mode: 0640
+    owner: root
     group: "{{ admin_group }}"
     recurse: true
->>>>>>> 6e929b1c
 
 - name: Install trinity-ood custom apps python requirements 
   ansible.builtin.pip:
