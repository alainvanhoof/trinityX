--- conflicted
+++ resolved
@@ -269,7 +269,6 @@
             break
         else:
             raise LookupError("User '%s' does not exist" % username)
-<<<<<<< HEAD
 
         groups_dn = self.groups_dn
 
@@ -279,17 +278,6 @@
                 if member.decode('utf8').startswith('uid=%s,' % username):
                     user['groups'].append( attrs['cn'][0].decode('utf8'))
 
-=======
-
-        groups_dn = self.groups_dn
-
-        user['groups'] = []
-        for _, attrs in self.conn.search_s(groups_dn, ldap.SCOPE_SUBTREE, '(objectclass=groupOfMembers)'):
-            for member in attrs.get('member', []):
-                if member.decode('utf8').startswith('uid=%s,' % username):
-                    user['groups'].append( attrs['cn'][0].decode('utf8'))
-
->>>>>>> 856e79ad
         return user
 
     @show_output
@@ -522,10 +510,7 @@
 
         # Ensure user exists
         existing_user = self.user_show(username,)
-<<<<<<< HEAD
         existing_groups = self.group_list()
-=======
->>>>>>> 856e79ad
         
         primary_group_changed = False
         mod_attrs = []
@@ -545,11 +530,7 @@
                 raise ValueError('UID %s already exists' % uid)
             mod_attrs.append((ldap.MOD_REPLACE, 'uidNumber', uid.encode('utf-8')))
         if gid or groupname:
-<<<<<<< HEAD
             
-=======
-            existing_groups = self.group_list()
->>>>>>> 856e79ad
             mod_attrs.append((ldap.MOD_REPLACE, 'gidNumber', gid.encode('utf-8')))
             primary_group_changed = True
         if groupname:
@@ -586,7 +567,6 @@
             incorrect_groupnames = [g for g in groups if g not in existing_groupnames]
             if len(incorrect_groupnames) > 0:
                 raise ValueError("Groups '%s' do not exist" % ', '.join(incorrect_groupnames))
-<<<<<<< HEAD
             
             primary_group = [g['cn'] for g in existing_groups if g['gidNumber'] == existing_user['gidNumber']][0]
 
@@ -594,10 +574,6 @@
             groups_to_del = [g for g in existing_user['groups'] if (g not in groups) and (g != primary_group)]
 
             
-=======
-            groups_to_add = [g for g in groups if g not in existing_user['groups']]
-            groups_to_del = [g for g in existing_user['groups'] if g not in groups]
->>>>>>> 856e79ad
 
         # Modify the user in LDAP
         dn = 'uid=%s,ou=People,%s' % (username, self.base_dn)
@@ -628,7 +604,6 @@
         users_to_del = []
         
         if gid:
-<<<<<<< HEAD
             # Not implemented yet
             raise NotImplementedError("changing GID of existing group is not supported yet")
        
@@ -644,29 +619,6 @@
             existing_primary_group_usernames = [u['uid'] for u in existing_users if u['gidNumber'] == existing_group['gidNumber'] ]
             users_to_add = [u for u in users if u not in existing_group_usernames]
             users_to_del = [u for u in existing_group['users'] if (u not in existing_group_usernames) and (u not in existing_primary_group_usernames )]            
-=======
-            gids = [g['gidNumber'] for g in self.group_list()]
-            # Ensuer gid's uniqueness
-            if gid in gids:
-                raise ValueError('GID %s already exists' % gid)
-            group_mod_attrs.append((ldap.MOD_REPLACE, 'gidNumber', gid.encode('utf-8')))
-
-            # Update gid on groups whoose primaryGroup is this group
-            for username in existing_group['users']:
-                user = self.user_show(username,)
-                if user['gidNumber'] == existing_group['gidNumber']:
-                    user_dn = 'uid=%s,ou=People,%s' % (user['uid'], self.base_dn)
-                    users_mod_attrs[user_dn] = [(ldap.MOD_REPLACE, 'gidNumber', gid.encode('utf-8'))]
-       
-        if users:
-            # Ensure users exist
-            existing_usernames = [u['uid'] for u in self.user_list()]
-            incorrect_usernames = [u for u in users if u not in existing_usernames]
-            if len(incorrect_usernames) > 0:
-                raise ValueError("Users '%s' do not exist" % ', '.join(incorrect_usernames))
-            users_to_add = [u for u in users if u not in existing_group['users']]
-            users_to_del = [u for u in existing_group['users'] if u not in users]
->>>>>>> 856e79ad
 
         # Modify the group
         group_dn = 'cn=%s,ou=Group,%s' % (groupname, self.base_dn)
@@ -706,18 +658,11 @@
         """Remove users from a group"""
 
         # Ensure group exists
-<<<<<<< HEAD
         existing_group = self.group_show(groupname,)
 
         # Ensure users exist
         existing_users = self.user_list()
         existing_usernames = [u['uid'] for u in existing_users]
-=======
-        _ = self.group_show(groupname,)
-
-        # Ensure users exist
-        existing_usernames = [u['uid'] for u in self.user_list()]
->>>>>>> 856e79ad
         incorrect_usernames = [u for u in usernames if u not in existing_usernames]
         if len(incorrect_usernames) > 0:
             raise LookupError("Users '%s' do not exist" % ', '.join(incorrect_usernames))
@@ -792,7 +737,6 @@
                         help=('Number of days after which the account expires. '
                             'Set to -1 to disable'))
     user_modify_command.add_argument('--home', metavar="HOME")
-<<<<<<< HEAD
 
     # User show command
     user_show_command = user_commands.add_parser('show', help='Show user details')
@@ -802,17 +746,6 @@
     user_delete_command = user_commands.add_parser('delete', help='Delete a user')
     user_delete_command.add_argument('username')
 
-=======
-
-    # User show command
-    user_show_command = user_commands.add_parser('show', help='Show user details')
-    user_show_command.add_argument('username')
-
-    # User delete command
-    user_delete_command = user_commands.add_parser('delete', help='Delete a user')
-    user_delete_command.add_argument('username')
-
->>>>>>> 856e79ad
     # User list command
     user_list_command = user_commands.add_parser('list', help='List users')
 
