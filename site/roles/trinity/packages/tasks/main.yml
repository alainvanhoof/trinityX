---
# Install additional packages and tunables

- name: Install prereq packages
  yum:
    name: "{{ packages_packages }}"
    state: present
  tags: install-only

- name: Install additional packages
  yum:
    name: "{{ tunables_packages }}"
    state: present
<<<<<<< HEAD
    enablerepo: rhel-7-server-optional-rpms
  tags: install-only
  when: ansible_distribution == "RedHat"

- name: Install additional packages
  yum:
    name: "{{ tunables_packages }}"
    state: present
  tags: install-only
  when: ansible_distribution == "CentOS"

- name: Install Infiniband support
  yum:
    name: "@Infiniband support"
    state: present
  when: install_infiniband
  tags: install-only

- name: Install Infiniband support (compat)
  yum:
    name: compat-opensm-libs
    state: present
  when: install_infiniband
  tags: install-only
=======
  tags: install-only
  with_items: '{{ tunables_packages }}'

- name: Enable haveged service
  service:
    name: haveged
    enabled: yes

- name: Start haveged service
  service:
    name: haveged
    state: started
  when: ansible_connection not in 'lchroot'
>>>>>>> 2330b693
<|MERGE_RESOLUTION|>--- conflicted
+++ resolved
@@ -11,7 +11,6 @@
   yum:
     name: "{{ tunables_packages }}"
     state: present
-<<<<<<< HEAD
     enablerepo: rhel-7-server-optional-rpms
   tags: install-only
   when: ansible_distribution == "RedHat"
@@ -36,8 +35,6 @@
     state: present
   when: install_infiniband
   tags: install-only
-=======
-  tags: install-only
   with_items: '{{ tunables_packages }}'
 
 - name: Enable haveged service
@@ -49,5 +46,4 @@
   service:
     name: haveged
     state: started
-  when: ansible_connection not in 'lchroot'
->>>>>>> 2330b693
+  when: ansible_connection not in 'lchroot'